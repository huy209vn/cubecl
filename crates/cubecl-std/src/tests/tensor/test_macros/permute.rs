#![allow(missing_docs)]

#[macro_export]
macro_rules! testgen_tensor_permute {
    () => {
        mod permute {
            $crate::testgen_tensor_permute!(f32);
        }
    };
    ($numeric:ident) => {
            use super::*;
            use $crate::tests::tensor::permute::*;

            pub type NumericT = $numeric;

            #[test]
            pub fn test_2d_transpose_small() {
                test_permute_2d_transpose::<TestRuntime, NumericT>(&Default::default(), 8, 12);
            }

            #[test]
            pub fn test_2d_transpose_square() {
                test_permute_2d_transpose::<TestRuntime, NumericT>(&Default::default(), 64, 64);
            }

            #[test]
            pub fn test_2d_transpose_large() {
                test_permute_2d_transpose::<TestRuntime, NumericT>(&Default::default(), 128, 256);
            }

            #[test]
            pub fn test_3d_batch_transpose_small() {
                test_permute_3d_batch_transpose::<TestRuntime, NumericT>(&Default::default(), 2, 8, 8);
            }

            #[test]
            pub fn test_3d_batch_transpose_medium() {
                test_permute_3d_batch_transpose::<TestRuntime, NumericT>(&Default::default(), 4, 32, 64);
            }

            #[test]
            pub fn test_3d_complex_permutation() {
                test_permute_3d_complex::<TestRuntime, NumericT>(&Default::default(), 4, 8, 16);
            }

            #[test]
            pub fn test_empty_tensor() {
                test_permute_empty::<TestRuntime, NumericT>(&Default::default());
            }

            #[test]
            pub fn test_single_element() {
                test_permute_single_element::<TestRuntime, NumericT>(&Default::default());
            }

            #[test]
            pub fn test_4d_last_two_transpose_small() {
                test_permute_4d_last_two_transpose::<TestRuntime, NumericT>(&Default::default(), 2, 3, 16, 24);
            }

            #[test]
            pub fn test_4d_last_two_transpose_medium() {
                test_permute_4d_last_two_transpose::<TestRuntime, NumericT>(&Default::default(), 4, 8, 32, 64);
            }

            #[test]
            pub fn test_4d_complex_permutation() {
                test_permute_4d_complex::<TestRuntime, NumericT>(&Default::default(), 2, 4, 8, 16);
            }
<<<<<<< HEAD
=======

            #[test]
            pub fn test_channel_shuffle_small() {
                test_permute_channel_shuffle::<TestRuntime, NumericT>(&Default::default(), 2, 4, 8, 8);
            }

            #[test]
            pub fn test_channel_shuffle_medium() {
                test_permute_channel_shuffle::<TestRuntime, NumericT>(&Default::default(), 4, 16, 32, 32);
            }

            #[test]
            pub fn test_attention_transpose_small() {
                test_permute_attention_transpose::<TestRuntime, NumericT>(&Default::default(), 2, 8, 16, 64);
            }

            #[test]
            pub fn test_attention_transpose_medium() {
                test_permute_attention_transpose::<TestRuntime, NumericT>(&Default::default(), 4, 12, 128, 64);
            }

            #[test]
            pub fn test_small_transpose_8x8() {
                test_permute_small_transpose::<TestRuntime, NumericT>(&Default::default(), 8);
            }

            #[test]
            pub fn test_small_transpose_16x16() {
                test_permute_small_transpose::<TestRuntime, NumericT>(&Default::default(), 16);
            }

            #[test]
            pub fn test_small_transpose_32x32() {
                test_permute_small_transpose::<TestRuntime, NumericT>(&Default::default(), 32);
            }
>>>>>>> fb19965e
    };
    ([$($numeric:ident),*]) => {
        mod permute {
            use super::*;
            ::paste::paste! {
                $(mod [<$numeric _ty>] {
                    use super::*;

                    $crate::testgen_tensor_permute!($numeric);
                })*
            }
        }
    };
}<|MERGE_RESOLUTION|>--- conflicted
+++ resolved
@@ -67,8 +67,6 @@
             pub fn test_4d_complex_permutation() {
                 test_permute_4d_complex::<TestRuntime, NumericT>(&Default::default(), 2, 4, 8, 16);
             }
-<<<<<<< HEAD
-=======
 
             #[test]
             pub fn test_channel_shuffle_small() {
@@ -104,7 +102,6 @@
             pub fn test_small_transpose_32x32() {
                 test_permute_small_transpose::<TestRuntime, NumericT>(&Default::default(), 32);
             }
->>>>>>> fb19965e
     };
     ([$($numeric:ident),*]) => {
         mod permute {
